import shapely

from Segment import Segment, State
import Conversions
import Intersections
from shapely import LineString, MultiLineString
# Rules:
#


MIN_TRANSITION_DIST = 1100  # Kilometers

#  Line_segments = []  # list of Segments


# def clean_geometry(geometry, tolerance=1e-9):
#     return geometry.buffer(tolerance).buffer(-tolerance)
#
#
# def validate_segments(segment, polygons):
#     segment_clean = clean_geometry(segment)
#     valid = any(segment_clean.within(polygon))
def segmentation(rgt_mask, land_mask, rgt):  # Uses modified land Mask
    """
    Segments the given RGT into sections of
    veg pointing, rgt pointing, and ocean/polar region rgt pointing
    All must use CARTESIAN coordinates
    :param rgt_mask: Polygon/Multipolygon representing the rgt mask
    :param land_mask: Multipolygon representing USABLE land regions
    (shares no overlap with rgt_mask)
    :param rgt: LineString representing the RGT line
    :return: List of Segment objects that represents the rgt broken up
    """
    segments = []

    def add_segment(intersections, state):
        if type(intersections) is LineString:
            length = Conversions.get_geodesic_length(intersections)
            segment = Segment(intersections, state, length)
            segments.append(segment)
        else:
            for intersection in intersections.geoms:
                if state is not state.OCEAN:
                    if rgt.overlaps(intersection):
                        intersection_gcs = LineString(Conversions.cartesian_list_to_gcs(intersection.coords))
                        length = Conversions.get_geodesic_length(intersection_gcs)
                        segment = Segment(intersection, state, length)
                        segments.append(segment)
                else:
                    intersection_gcs = LineString(Conversions.cartesian_list_to_gcs(intersection.coords))
                    length = Conversions.get_geodesic_length(intersection_gcs)
                    segment = Segment(intersection, state, length)
                    print("segment: ", type(segment))
                    segments.append(segment)

    rgt_intersections = Intersections.find_intersections(rgt, rgt_mask)
    print(rgt_intersections)
    if isinstance(rgt_intersections, MultiLineString):
        print(("attempt"))
        rgt_intersections = MultiLineString([segment for segment in rgt_intersections.geoms if segment.dwithin(rgt, 1e-8)])
        print("RGT Intersec: ", rgt_intersections)
    elif isinstance(rgt_intersections, LineString):
        rgt_intersections = LineString([segment for segment in rgt_intersections.geoms if segment.dwithin(rgt, 1e-8)])
    add_segment(rgt_intersections, State.RGT)
    rgt_intersections = MultiLineString([segment.line_string for segment in segments if segment.state == State.RGT])

    land_intersections = Intersections.find_intersections(rgt, land_mask)
    if isinstance(land_intersections, MultiLineString):
        land_intersections = MultiLineString([segment for segment in rgt_intersections.geoms if segment.dwithin(rgt, 1e-8)])
    elif isinstance(land_intersections, LineString):
        land_intersections = LineString([segment for segment in rgt_intersections.geoms if segment.dwithin(rgt, 1e-8)])
    add_segment(land_intersections, State.VEGETATION)
    land_intersections = MultiLineString([segment.line_string for segment in segments if segment.state == State.VEGETATION])

    print("VALIDDDD: ", rgt_intersections.is_valid)
    print(land_intersections.is_valid)
    ocean_intersections = rgt.difference(rgt_intersections)
    ocean_intersections = ocean_intersections.difference(land_intersections)
<<<<<<< HEAD
    ocean_intersections = MultiLineString([line_string for line_string in ocean_intersections.geoms if not line_string.is_closed])
    print("ocean: ", ocean_intersections)
    # ocean_intersections = MultiLineString(list(ocean_intersections.exterior.coords))
    # print("VALID: ", ocean_intersections.is_valid)
    print(type(ocean_intersections))
    print(ocean_intersections)
=======
>>>>>>> 1293e3dd
    add_segment(ocean_intersections, State.OCEAN)
    return segments


def clean_geometry(line_string):
    # return line_string.buffer(0).buffer(0)
    return MultiLineString(line_string.simplify(0.01).buffer(0))
def generate_points(line_segments, curr_transition_points):
    print('No clue for now')<|MERGE_RESOLUTION|>--- conflicted
+++ resolved
@@ -76,15 +76,13 @@
     print(land_intersections.is_valid)
     ocean_intersections = rgt.difference(rgt_intersections)
     ocean_intersections = ocean_intersections.difference(land_intersections)
-<<<<<<< HEAD
     ocean_intersections = MultiLineString([line_string for line_string in ocean_intersections.geoms if not line_string.is_closed])
     print("ocean: ", ocean_intersections)
     # ocean_intersections = MultiLineString(list(ocean_intersections.exterior.coords))
     # print("VALID: ", ocean_intersections.is_valid)
     print(type(ocean_intersections))
     print(ocean_intersections)
-=======
->>>>>>> 1293e3dd
+
     add_segment(ocean_intersections, State.OCEAN)
     return segments
 
